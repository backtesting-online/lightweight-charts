# Graphics tests

This tests uses [puppeteer](https://github.com/GoogleChrome/puppeteer) to generate screenshots and then [pixelmatch](https://github.com/mapbox/pixelmatch) to compare them.

## How it works

1. If there are local files to serve - run web server.
1. Run `mocha` with loaded test cases.
1. Then, for each test case, open webpage by `puppeteer` for golden and test version, take 2 screenshots.
1. Compare given screenshots by `pixelmatch`, write them in out folder (with HTML pages).

## Writing new test case

1. Create new file in [test-cases](./test-cases) folder called `test-case-name.js` (`test-case-name` will be used as test case name).

1. Write your test case in that file.

    There is the only 1 requirement for your code - you need to define function called `runTestCase`, which takes a container as the first argument and creates there a widget.
    Also `runTestCase` might return a `Promise`. In this case the runner will wait for it before continue a test.
    _(the definition of that function is `function runTestCase(container: HTMLElement): void | Promise<void> {}`)_

Note that case's file wouldn't prepared/parsed by any bundler/processor (or even by NodeJS), so please pay attention, that you **CAN'T** require other modules in a test case.

## Running tests

This tests runs against 2 versions of the library - "golden" and "test". Golden is LKG version, test - current tested version of the library.

To run this tests you need use [runner.cjs](./runner.cjs):

```bash
./runner.cjs ./path/to/golden/standalone/module.js ./path/to/test/standalone/module.js
```

Each path to the standalone module might be either to a local file (relative/absolute path to a file) or remote file (via http/https).
If file is local then local server will be runner to serve that file (see [serve-local-files.cjs](../serve-local-files.cjs) module).

## Tips

1. By default for each test case golden, test and diff screenshots will be written to a `.gendata` folder (can be changed via `CMP_OUT_DIR` env variable).
    So, you can see what's the difference between screenshots there.

1. Also, together with screenshots you can find there HTML pages which was opened to generate that screenshots.
    But if you test with local files, you cannot open that HTML pages in your browser to debug because there is scripts which are loaded from webserver (which a runner up to runs tests).
    In that can you can use the following hack.

    Let's say you run your tests in that way - `./runner.cjs ./golden/standalone/module.js ./test/standalone/module.js`.
    After that in `.gendata/test-case-name/1.golden.html` you can find a HTML page.
<<<<<<< HEAD
    To open this page properly you can run `./tests/e2e/serve-static-files.cjs golden.js:./golden/standalone/module.js test.js:./test/standalone/module.js` and then open that page in the browser to debug.
=======
    To open this page properly you can run `./tests/e2e/serve-static-files.js golden.js:./golden/standalone/module.js test.js:./test/standalone/module.js` and then open that page in the browser to debug.

1. The following environmental variables can be used to adjust the test:

    - `PRODUCTION_BUILD`: Set to true if testing a Production build
    - `DEVICE_PIXEL_RATIO`: Device pixel ratio to simulate during the test (number)

1. You can set Mocha options from the command line arguments:

```bash
node ./tests/e2e/graphics/runner.js ./path/to/golden/standalone/module.js ./path/to/test/standalone/module.js --bail --grep "add-series"
```
>>>>>>> 7067f8cc
<|MERGE_RESOLUTION|>--- conflicted
+++ resolved
@@ -45,9 +45,7 @@
 
     Let's say you run your tests in that way - `./runner.cjs ./golden/standalone/module.js ./test/standalone/module.js`.
     After that in `.gendata/test-case-name/1.golden.html` you can find a HTML page.
-<<<<<<< HEAD
-    To open this page properly you can run `./tests/e2e/serve-static-files.cjs golden.js:./golden/standalone/module.js test.js:./test/standalone/module.js` and then open that page in the browser to debug.
-=======
+
     To open this page properly you can run `./tests/e2e/serve-static-files.js golden.js:./golden/standalone/module.js test.js:./test/standalone/module.js` and then open that page in the browser to debug.
 
 1. The following environmental variables can be used to adjust the test:
@@ -59,5 +57,4 @@
 
 ```bash
 node ./tests/e2e/graphics/runner.js ./path/to/golden/standalone/module.js ./path/to/test/standalone/module.js --bail --grep "add-series"
-```
->>>>>>> 7067f8cc
+```