--- conflicted
+++ resolved
@@ -4,19 +4,11 @@
 	{
 		name: 'ESM',
 		path: 'dist/lightweight-charts.esm.production.js',
-<<<<<<< HEAD
 		limit: '43665 B',
-=======
-		limit: '43.05 KB',
->>>>>>> 405276e2
 	},
 	{
 		name: 'Standalone',
 		path: 'dist/lightweight-charts.standalone.production.js',
-<<<<<<< HEAD
-		limit: '44.22 KB',
-=======
 		limit: '43.62 KB',
->>>>>>> 405276e2
 	},
 ];