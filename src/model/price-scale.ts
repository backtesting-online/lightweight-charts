import { IPriceFormatter } from '../formatters/iprice-formatter';
import { PercentageFormatter } from '../formatters/percentage-formatter';
import { PriceFormatter } from '../formatters/price-formatter';

import { ensureDefined, ensureNotNull } from '../helpers/assertions';
import { Delegate } from '../helpers/delegate';
import { ISubscription } from '../helpers/isubscription';
import { DeepPartial, merge } from '../helpers/strict-type-checks';

import { BarCoordinates, BarPrice, BarPrices } from './bar';
import { Coordinate } from './coordinate';
import { FirstValue, IPriceDataSource } from './iprice-data-source';
import { LayoutOptions } from './layout-options';
import { LocalizationOptions } from './localization-options';
import { PriceRangeImpl } from './price-range-impl';
import {
	canConvertPriceRangeFromLog,
	convertPriceRangeFromLog,
	convertPriceRangeToLog,
	fromIndexedTo100,
	fromLog,
	fromPercent,
	LogFormula,
	logFormulaForPriceRange,
	logFormulasAreSame,
	toIndexedTo100,
	toIndexedTo100Range,
	toLog,
	toPercent,
	toPercentRange,
} from './price-scale-conversions';
import { PriceTickMarkBuilder } from './price-tick-mark-builder';
import { RangeImpl } from './range-impl';
import { sortSources } from './sort-sources';
import { SeriesItemsIndexesRange, TimePointIndex } from './time-data';

/**
 * Represents the price scale mode.
 */
export const enum PriceScaleMode {
	/**
	 * Price scale shows prices. Price range changes linearly.
	 */
	Normal,
	/**
	 * Price scale shows prices. Price range changes logarithmically.
	 */
	Logarithmic,
	/**
	 * Price scale shows percentage values according the first visible value of the price scale.
	 * The first visible value is 0% in this mode.
	 */
	Percentage,
	/**
	 * The same as percentage mode, but the first value is moved to 100.
	 */
	IndexedTo100,
}

export interface PriceScaleState {
	autoScale: boolean;
	isInverted: boolean;
	mode: PriceScaleMode;
}

export interface PriceMark {
	coord: Coordinate;
	label: string;
}

export interface PricedValue {
	price: BarPrice;
	y: Coordinate;
}

/** Defines margins of the price scale. */
export interface PriceScaleMargins {
	/**
	 * Top margin in percentages. Must be greater or equal to 0 and less than 1.
	 */
	top: number;
	/**
	 * Bottom margin in percentages. Must be greater or equal to 0 and less than 1.
	 */
	bottom: number;
}

/** Structure that describes price scale options */
export interface PriceScaleOptions {
	/**
	 * Autoscaling is a feature that automatically adjusts a price scale to fit the visible range of data.
	 * Note that overlay price scales are always auto-scaled.
	 *
	 * @defaultValue `true`
	 */
	autoScale: boolean;

	/**
	 * Price scale mode.
	 *
	 * @defaultValue {@link PriceScaleMode.Normal}
	 */
	mode: PriceScaleMode;

	/**
	 * Invert the price scale, so that a upwards trend is shown as a downwards trend and vice versa.
	 * Affects both the price scale and the data on the chart.
	 *
	 * @defaultValue `false`
	 */
	invertScale: boolean;

	/**
	 * Align price scale labels to prevent them from overlapping.
	 *
	 * @defaultValue `true`
	 */
	alignLabels: boolean;

	/**
	 * Price scale margins.
	 *
	 * @defaultValue `{ bottom: 0.1, top: 0.2 }`
	 * @example
	 * ```js
	 * chart.priceScale('right').applyOptions({
	 *     scaleMargins: {
	 *         top: 0.8,
	 *         bottom: 0,
	 *     },
	 * });
	 * ```
	 */
	scaleMargins: PriceScaleMargins;

	/**
	 * Set true to draw a border between the price scale and the chart area.
	 *
	 * @defaultValue `true`
	 */
	borderVisible: boolean;

	/**
	 * Price scale border color.
	 *
	 * @defaultValue `'#2B2B43'`
	 */
	borderColor: string;

	/**
	 * Show top and bottom corner labels only if entire text is visible.
	 *
	 * @defaultValue `false`
	 */
	entireTextOnly: boolean;

	/**
	 * Indicates if this price scale visible. Ignored by overlay price scales.
	 *
	 * @defaultValue `true` for the right price scale and `false` for the left
	 */
	visible: boolean;

	/**
	 * Draw small horizontal line on price axis labels.
	 *
	 * @defaultValue `true`
	 */
	drawTicks: boolean;
}

interface RangeCache {
	isValid: boolean;
	visibleBars: RangeImpl<TimePointIndex> | null;
}

// actually price should be BarPrice
type PriceTransformer = (price: BarPrice, baseValue: number) => number;

const percentageFormatter = new PercentageFormatter();
const defaultPriceFormatter = new PriceFormatter(100, 1);

interface MarksCache {
	marks: PriceMark[];
	firstValueIsNull: boolean;
}

export class PriceScale {
	private readonly _id: string;

	private readonly _layoutOptions: LayoutOptions;
	private readonly _localizationOptions: LocalizationOptions;
	private readonly _options: PriceScaleOptions;

	private _height: number = 0;
	private _internalHeightCache: number | null = null;

	private _priceRange: PriceRangeImpl | null = null;
	private _priceRangeSnapshot: PriceRangeImpl | null = null;
	private _invalidatedForRange: RangeCache = { isValid: false, visibleBars: null };

	private _marginAbove: number = 0;
	private _marginBelow: number = 0;

	private _markBuilder: PriceTickMarkBuilder;
	private _onMarksChanged: Delegate = new Delegate();

	private _modeChanged: Delegate<PriceScaleState, PriceScaleState> = new Delegate();

	private _dataSources: IPriceDataSource[] = [];
	private _cachedOrderedSources: IPriceDataSource[] | null = null;

	private _marksCache: MarksCache | null = null;

	private _scaleStartPoint: number | null = null;
	private _scrollStartPoint: number | null = null;
	private _formatter: IPriceFormatter = defaultPriceFormatter;

<<<<<<< HEAD
	public constructor(id: string, options: PriceScaleOptions, layoutOptions: LayoutOptions, localizationOptions: LocalizationOptions) {
=======
	private _logFormula: LogFormula = logFormulaForPriceRange(null);

	public constructor(id: string, options: PriceScaleOptions, layoutOptions: LayoutOptionsInternal, localizationOptions: LocalizationOptions) {
>>>>>>> fc1cf2d0
		this._id = id;
		this._options = options;
		this._layoutOptions = layoutOptions;
		this._localizationOptions = localizationOptions;
		this._markBuilder = new PriceTickMarkBuilder(this, 100, this._coordinateToLogical.bind(this), this._logicalToCoordinate.bind(this));
	}

	public id(): string {
		return this._id;
	}

	public options(): Readonly<PriceScaleOptions> {
		return this._options;
	}

	public applyOptions(options: DeepPartial<PriceScaleOptions>): void {
		merge(this._options, options);
		this.updateFormatter();

		if (options.mode !== undefined) {
			this.setMode({ mode: options.mode });
		}

		if (options.scaleMargins !== undefined) {
			const top = ensureDefined(options.scaleMargins.top);
			const bottom = ensureDefined(options.scaleMargins.bottom);

			if (top < 0 || top > 1) {
				throw new Error(`Invalid top margin - expect value between 0 and 1, given=${top}`);
			}

			if (bottom < 0 || bottom > 1 || top + bottom > 1) {
				throw new Error(`Invalid bottom margin - expect value between 0 and 1, given=${bottom}`);
			}

			if (top + bottom > 1) {
				throw new Error(`Invalid margins - sum of margins must be less than 1, given=${top + bottom}`);
			}

			this._invalidateInternalHeightCache();
			this._marksCache = null;
		}
	}

	public isAutoScale(): boolean {
		return this._options.autoScale;
	}

	public isLog(): boolean {
		return this._options.mode === PriceScaleMode.Logarithmic;
	}

	public isPercentage(): boolean {
		return this._options.mode === PriceScaleMode.Percentage;
	}

	public isIndexedTo100(): boolean {
		return this._options.mode === PriceScaleMode.IndexedTo100;
	}

	public mode(): PriceScaleState {
		return {
			autoScale: this._options.autoScale,
			isInverted: this._options.invertScale,
			mode: this._options.mode,
		};
	}

	// eslint-disable-next-line complexity
	public setMode(newMode: Partial<PriceScaleState>): void {
		const oldMode = this.mode();
		let priceRange: PriceRangeImpl | null = null;

		if (newMode.autoScale !== undefined) {
			this._options.autoScale = newMode.autoScale;
		}

		if (newMode.mode !== undefined) {
			this._options.mode = newMode.mode;
			if (newMode.mode === PriceScaleMode.Percentage || newMode.mode === PriceScaleMode.IndexedTo100) {
				this._options.autoScale = true;
			}
			// TODO: Remove after making rebuildTickMarks lazy
			this._invalidatedForRange.isValid = false;
		}

		// define which scale converted from
		if (oldMode.mode === PriceScaleMode.Logarithmic && newMode.mode !== oldMode.mode) {
			if (canConvertPriceRangeFromLog(this._priceRange, this._logFormula)) {
				priceRange = convertPriceRangeFromLog(this._priceRange, this._logFormula);

				if (priceRange !== null) {
					this.setPriceRange(priceRange);
				}
			} else {
				this._options.autoScale = true;
			}
		}

		// define which scale converted to
		if (newMode.mode === PriceScaleMode.Logarithmic && newMode.mode !== oldMode.mode) {
			priceRange = convertPriceRangeToLog(this._priceRange, this._logFormula);

			if (priceRange !== null) {
				this.setPriceRange(priceRange);
			}
		}

		const modeChanged = oldMode.mode !== this._options.mode;
		if (modeChanged && (oldMode.mode === PriceScaleMode.Percentage || this.isPercentage())) {
			this.updateFormatter();
		}

		if (modeChanged && (oldMode.mode === PriceScaleMode.IndexedTo100 || this.isIndexedTo100())) {
			this.updateFormatter();
		}

		if (newMode.isInverted !== undefined && oldMode.isInverted !== newMode.isInverted) {
			this._options.invertScale = newMode.isInverted;
			this._onIsInvertedChanged();
		}

		this._modeChanged.fire(oldMode, this.mode());
	}

	public modeChanged(): ISubscription<PriceScaleState, PriceScaleState> {
		return this._modeChanged;
	}

	public fontSize(): number {
		return this._layoutOptions.fontSize;
	}

	public height(): number {
		return this._height;
	}

	public setHeight(value: number): void {
		if (this._height === value) {
			return;
		}

		this._height = value;
		this._invalidateInternalHeightCache();
		this._marksCache = null;
	}

	public internalHeight(): number {
		if (this._internalHeightCache) {
			return this._internalHeightCache;
		}

		const res = this.height() - this._topMarginPx() - this._bottomMarginPx();
		this._internalHeightCache = res;
		return res;
	}

	public priceRange(): PriceRangeImpl | null {
		this._makeSureItIsValid();
		return this._priceRange;
	}

	public setPriceRange(newPriceRange: PriceRangeImpl | null, isForceSetValue?: boolean): void {
		const oldPriceRange = this._priceRange;

		if (!isForceSetValue &&
			!(oldPriceRange === null && newPriceRange !== null) &&
			(oldPriceRange === null || oldPriceRange.equals(newPriceRange))) {
			return;
		}

		this._marksCache = null;
		this._priceRange = newPriceRange;
	}

	public isEmpty(): boolean {
		this._makeSureItIsValid();
		return this._height === 0 || !this._priceRange || this._priceRange.isEmpty();
	}

	public invertedCoordinate(coordinate: number): number {
		return this.isInverted() ? coordinate : this.height() - 1 - coordinate;
	}

	public priceToCoordinate(price: number, baseValue: number): Coordinate {
		if (this.isPercentage()) {
			price = toPercent(price, baseValue);
		} else if (this.isIndexedTo100()) {
			price = toIndexedTo100(price, baseValue);
		}

		return this._logicalToCoordinate(price, baseValue);
	}

	public pointsArrayToCoordinates<T extends PricedValue>(points: T[], baseValue: number, visibleRange?: SeriesItemsIndexesRange): void {
		this._makeSureItIsValid();
		const bh = this._bottomMarginPx();
		const range = ensureNotNull(this.priceRange());
		const min = range.minValue();
		const max = range.maxValue();
		const ih = (this.internalHeight() - 1);
		const isInverted = this.isInverted();

		const hmm = ih / (max - min);

		const fromIndex = (visibleRange === undefined) ? 0 : visibleRange.from;
		const toIndex = (visibleRange === undefined) ? points.length : visibleRange.to;

		const transformFn = this._getCoordinateTransformer();
		for (let i = fromIndex; i < toIndex; i++) {
			const point = points[i];
			const price = point.price;

			if (isNaN(price)) {
				continue;
			}

			let logical = price;
			if (transformFn !== null) {
				logical = transformFn(point.price, baseValue) as BarPrice;
			}

			const invCoordinate = bh + hmm * (logical - min);
			const coordinate = isInverted ? invCoordinate : this._height - 1 - invCoordinate;
			point.y = coordinate as Coordinate;
		}
	}

	public barPricesToCoordinates<T extends BarPrices & BarCoordinates>(pricesList: T[], baseValue: number, visibleRange?: SeriesItemsIndexesRange): void {
		this._makeSureItIsValid();
		const bh = this._bottomMarginPx();
		const range = ensureNotNull(this.priceRange());
		const min = range.minValue();
		const max = range.maxValue();
		const ih = (this.internalHeight() - 1);
		const isInverted = this.isInverted();

		const hmm = ih / (max - min);

		const fromIndex = (visibleRange === undefined) ? 0 : visibleRange.from;
		const toIndex = (visibleRange === undefined) ? pricesList.length : visibleRange.to;

		const transformFn = this._getCoordinateTransformer();
		for (let i = fromIndex; i < toIndex; i++) {
			const bar = pricesList[i];

			let openLogical = bar.open;
			let highLogical = bar.high;
			let lowLogical = bar.low;
			let closeLogical = bar.close;

			if (transformFn !== null) {
				openLogical = transformFn(bar.open, baseValue) as BarPrice;
				highLogical = transformFn(bar.high, baseValue) as BarPrice;
				lowLogical = transformFn(bar.low, baseValue) as BarPrice;
				closeLogical = transformFn(bar.close, baseValue) as BarPrice;
			}

			let invCoordinate = bh + hmm * (openLogical - min);
			let coordinate = isInverted ? invCoordinate : this._height - 1 - invCoordinate;
			bar.openY = coordinate as Coordinate;

			invCoordinate = bh + hmm * (highLogical - min);
			coordinate = isInverted ? invCoordinate : this._height - 1 - invCoordinate;
			bar.highY = coordinate as Coordinate;

			invCoordinate = bh + hmm * (lowLogical - min);
			coordinate = isInverted ? invCoordinate : this._height - 1 - invCoordinate;
			bar.lowY = coordinate as Coordinate;

			invCoordinate = bh + hmm * (closeLogical - min);
			coordinate = isInverted ? invCoordinate : this._height - 1 - invCoordinate;
			bar.closeY = coordinate as Coordinate;
		}
	}

	public coordinateToPrice(coordinate: Coordinate, baseValue: number): BarPrice {
		const logical = this._coordinateToLogical(coordinate, baseValue);
		return this.logicalToPrice(logical, baseValue);
	}

	public logicalToPrice(logical: number, baseValue: number): BarPrice {
		let value = logical;
		if (this.isPercentage()) {
			value = fromPercent(value, baseValue);
		} else if (this.isIndexedTo100()) {
			value = fromIndexedTo100(value, baseValue);
		}
		return value as BarPrice;
	}

	public dataSources(): readonly IPriceDataSource[] {
		return this._dataSources;
	}

	public orderedSources(): readonly IPriceDataSource[] {
		if (this._cachedOrderedSources) {
			return this._cachedOrderedSources;
		}

		let sources: IPriceDataSource[] = [];
		for (let i = 0; i < this._dataSources.length; i++) {
			const ds = this._dataSources[i];
			if (ds.zorder() === null) {
				ds.setZorder(i + 1);
			}

			sources.push(ds);
		}

		sources = sortSources(sources);
		this._cachedOrderedSources = sources;
		return this._cachedOrderedSources;
	}

	public addDataSource(source: IPriceDataSource): void {
		if (this._dataSources.indexOf(source) !== -1) {
			return;
		}

		this._dataSources.push(source);
		this.updateFormatter();
		this.invalidateSourcesCache();
	}

	public removeDataSource(source: IPriceDataSource): void {
		const index = this._dataSources.indexOf(source);
		if (index === -1) {
			throw new Error('source is not attached to scale');
		}

		this._dataSources.splice(index, 1);

		if (this._dataSources.length === 0) {
			this.setMode({
				autoScale: true,
			});

			// if no sources on price scale let's clear price range cache as well as enabling auto scale
			this.setPriceRange(null);
		}

		this.updateFormatter();
		this.invalidateSourcesCache();
	}

	public firstValue(): number | null {
		// TODO: cache the result
		let result: FirstValue | null = null;

		for (const source of this._dataSources) {
			const firstValue = source.firstValue();
			if (firstValue === null) {
				continue;
			}

			if (result === null || firstValue.timePoint < result.timePoint) {
				result = firstValue;
			}
		}

		return result === null ? null : result.value;
	}

	public isInverted(): boolean {
		return this._options.invertScale;
	}

	public marks(): PriceMark[] {
		const firstValueIsNull = this.firstValue() === null;

		// do not recalculate marks if firstValueIsNull is true because in this case we'll always get empty result
		// this could happen in case when a series had some data and then you set empty data to it (in a simplified case)
		// we could display an empty price scale, but this is not good from UX
		// so in this case we need to keep an previous marks to display them on the scale
		// as one of possible examples for this situation could be the following:
		// let's say you have a study/indicator attached to a price scale and then you decide to stop it, i.e. remove its data because of its visibility
		// a user will see the previous marks on the scale until you turn on your study back or remove it from the chart completely
		if (this._marksCache !== null && (firstValueIsNull || this._marksCache.firstValueIsNull === firstValueIsNull)) {
			return this._marksCache.marks;
		}

		this._markBuilder.rebuildTickMarks();
		const marks = this._markBuilder.marks();
		this._marksCache = { marks, firstValueIsNull };
		this._onMarksChanged.fire();

		return marks;
	}

	public onMarksChanged(): ISubscription {
		return this._onMarksChanged;
	}

	public startScale(x: number): void {
		if (this.isPercentage() || this.isIndexedTo100()) {
			return;
		}

		if (this._scaleStartPoint !== null || this._priceRangeSnapshot !== null) {
			return;
		}

		if (this.isEmpty()) {
			return;
		}

		// invert x
		this._scaleStartPoint = this._height - x;
		this._priceRangeSnapshot = ensureNotNull(this.priceRange()).clone();
	}

	public scaleTo(x: number): void {
		if (this.isPercentage() || this.isIndexedTo100()) {
			return;
		}

		if (this._scaleStartPoint === null) {
			return;
		}

		this.setMode({
			autoScale: false,
		});

		// invert x
		x = this._height - x;

		if (x < 0) {
			x = 0;
		}

		let scaleCoeff = (this._scaleStartPoint + (this._height - 1) * 0.2) / (x + (this._height - 1) * 0.2);
		const newPriceRange = ensureNotNull(this._priceRangeSnapshot).clone();

		scaleCoeff = Math.max(scaleCoeff, 0.1);
		newPriceRange.scaleAroundCenter(scaleCoeff);
		this.setPriceRange(newPriceRange);
	}

	public endScale(): void {
		if (this.isPercentage() || this.isIndexedTo100()) {
			return;
		}

		this._scaleStartPoint = null;
		this._priceRangeSnapshot = null;
	}

	public startScroll(x: number): void {
		if (this.isAutoScale()) {
			return;
		}

		if (this._scrollStartPoint !== null || this._priceRangeSnapshot !== null) {
			return;
		}

		if (this.isEmpty()) {
			return;
		}

		this._scrollStartPoint = x;
		this._priceRangeSnapshot = ensureNotNull(this.priceRange()).clone();
	}

	public scrollTo(x: number): void {
		if (this.isAutoScale()) {
			return;
		}

		if (this._scrollStartPoint === null) {
			return;
		}

		const priceUnitsPerPixel = ensureNotNull(this.priceRange()).length() / (this.internalHeight() - 1);
		let pixelDelta = x - this._scrollStartPoint;

		if (this.isInverted()) {
			pixelDelta *= -1;
		}

		const priceDelta = pixelDelta * priceUnitsPerPixel;
		const newPriceRange = ensureNotNull(this._priceRangeSnapshot).clone();

		newPriceRange.shift(priceDelta);
		this.setPriceRange(newPriceRange, true);
		this._marksCache = null;
	}

	public endScroll(): void {
		if (this.isAutoScale()) {
			return;
		}

		if (this._scrollStartPoint === null) {
			return;
		}

		this._scrollStartPoint = null;
		this._priceRangeSnapshot = null;
	}

	public formatter(): IPriceFormatter {
		if (!this._formatter) {
			this.updateFormatter();
		}

		return this._formatter;
	}

	public formatPrice(price: number, firstValue: number): string {
		switch (this._options.mode) {
			case PriceScaleMode.Percentage:
				return this.formatter().format(toPercent(price, firstValue));
			case PriceScaleMode.IndexedTo100:
				return this.formatter().format(toIndexedTo100(price, firstValue));
			default:
				return this._formatPrice(price as BarPrice);
		}
	}

	public formatLogical(logical: number): string {
		switch (this._options.mode) {
			case PriceScaleMode.Percentage:
			case PriceScaleMode.IndexedTo100:
				return this.formatter().format(logical);
			default:
				return this._formatPrice(logical as BarPrice);
		}
	}

	public formatPriceAbsolute(price: number): string {
		return this._formatPrice(price as BarPrice, ensureNotNull(this._formatterSource()).formatter());
	}

	public formatPricePercentage(price: number, baseValue: number): string {
		price = toPercent(price, baseValue);
		return percentageFormatter.format(price);
	}

	public sourcesForAutoScale(): readonly IPriceDataSource[] {
		return this._dataSources;
	}

	public recalculatePriceRange(visibleBars: RangeImpl<TimePointIndex>): void {
		this._invalidatedForRange = {
			visibleBars: visibleBars,
			isValid: false,
		};
	}

	public updateAllViews(): void {
		this._dataSources.forEach((s: IPriceDataSource) => s.updateAllViews());
	}

	public updateFormatter(): void {
		this._marksCache = null;
		const formatterSource = this._formatterSource();
		let base = 100;
		if (formatterSource !== null) {
			base = Math.round(1 / formatterSource.minMove());
		}

		this._formatter = defaultPriceFormatter;
		if (this.isPercentage()) {
			this._formatter = percentageFormatter;
			base = 100;
		} else if (this.isIndexedTo100()) {
			this._formatter = new PriceFormatter(100, 1);
			base = 100;
		} else {
			if (formatterSource !== null) {
				// user
				this._formatter = formatterSource.formatter();
			}
		}

		this._markBuilder = new PriceTickMarkBuilder(
			this,
			base,
			this._coordinateToLogical.bind(this),
			this._logicalToCoordinate.bind(this)
		);

		this._markBuilder.rebuildTickMarks();
	}

	public invalidateSourcesCache(): void {
		this._cachedOrderedSources = null;
	}

	/**
	 * @returns The {@link IPriceDataSource} that will be used as the "formatter source" (take minMove for formatter).
	 */
	private _formatterSource(): IPriceDataSource | null {
		return this._dataSources[0] || null;
	}

	private _topMarginPx(): number {
		return this.isInverted()
			? this._options.scaleMargins.bottom * this.height() + this._marginBelow
			: this._options.scaleMargins.top * this.height() + this._marginAbove;
	}

	private _bottomMarginPx(): number {
		return this.isInverted()
			? this._options.scaleMargins.top * this.height() + this._marginAbove
			: this._options.scaleMargins.bottom * this.height() + this._marginBelow;
	}

	private _makeSureItIsValid(): void {
		if (!this._invalidatedForRange.isValid) {
			this._invalidatedForRange.isValid = true;
			this._recalculatePriceRangeImpl();
		}
	}

	private _invalidateInternalHeightCache(): void {
		this._internalHeightCache = null;
	}

	private _logicalToCoordinate(logical: number, baseValue: number): Coordinate {
		this._makeSureItIsValid();
		if (this.isEmpty()) {
			return 0 as Coordinate;
		}

		logical = this.isLog() && logical ? toLog(logical, this._logFormula) : logical;
		const range = ensureNotNull(this.priceRange());
		const invCoordinate = this._bottomMarginPx() +
			(this.internalHeight() - 1) * (logical - range.minValue()) / range.length();
		const coordinate = this.invertedCoordinate(invCoordinate);
		return coordinate as Coordinate;
	}

	private _coordinateToLogical(coordinate: number, baseValue: number): number {
		this._makeSureItIsValid();
		if (this.isEmpty()) {
			return 0;
		}

		const invCoordinate = this.invertedCoordinate(coordinate);
		const range = ensureNotNull(this.priceRange());
		const logical = range.minValue() + range.length() *
			((invCoordinate - this._bottomMarginPx()) / (this.internalHeight() - 1));
		return this.isLog() ? fromLog(logical, this._logFormula) : logical;
	}

	private _onIsInvertedChanged(): void {
		this._marksCache = null;
		this._markBuilder.rebuildTickMarks();
	}

	// eslint-disable-next-line complexity
	private _recalculatePriceRangeImpl(): void {
		const visibleBars = this._invalidatedForRange.visibleBars;
		if (visibleBars === null) {
			return;
		}

		let priceRange: PriceRangeImpl | null = null;
		const sources = this.sourcesForAutoScale();

		let marginAbove = 0;
		let marginBelow = 0;

		for (const source of sources) {
			if (!source.visible()) {
				continue;
			}

			const firstValue = source.firstValue();
			if (firstValue === null) {
				continue;
			}

			const autoScaleInfo = source.autoscaleInfo(visibleBars.left(), visibleBars.right());
			let sourceRange = autoScaleInfo && autoScaleInfo.priceRange();

			if (sourceRange !== null) {
				switch (this._options.mode) {
					case PriceScaleMode.Logarithmic:
						sourceRange = convertPriceRangeToLog(sourceRange, this._logFormula);
						break;
					case PriceScaleMode.Percentage:
						sourceRange = toPercentRange(sourceRange, firstValue.value);
						break;
					case PriceScaleMode.IndexedTo100:
						sourceRange = toIndexedTo100Range(sourceRange, firstValue.value);
						break;
				}

				if (priceRange === null) {
					priceRange = sourceRange;
				} else {
					priceRange = priceRange.merge(ensureNotNull(sourceRange));
				}

				if (autoScaleInfo !== null) {
					const margins = autoScaleInfo.margins();
					if (margins !== null) {
						marginAbove = Math.max(marginAbove, margins.above);
						marginBelow = Math.max(marginAbove, margins.below);
					}
				}
			}
		}

		if (marginAbove !== this._marginAbove || marginBelow !== this._marginBelow) {
			this._marginAbove = marginAbove;
			this._marginBelow = marginBelow;
			this._marksCache = null;
			this._invalidateInternalHeightCache();
		}

		if (priceRange !== null) {
			// keep current range is new is empty
			if (priceRange.minValue() === priceRange.maxValue()) {
				const formatterSource = this._formatterSource();
				const minMove = formatterSource === null || this.isPercentage() || this.isIndexedTo100() ? 1 : formatterSource.minMove();

				// if price range is degenerated to 1 point let's extend it by 10 min move values
				// to avoid incorrect range and empty (blank) scale (in case of min tick much greater than 1)
				const extendValue = 5 * minMove;

				if (this.isLog()) {
					priceRange = convertPriceRangeFromLog(priceRange, this._logFormula);
				}

				priceRange = new PriceRangeImpl(priceRange.minValue() - extendValue, priceRange.maxValue() + extendValue);

				if (this.isLog()) {
					priceRange = convertPriceRangeToLog(priceRange, this._logFormula);
				}
			}

			if (this.isLog()) {
				const rawRange = convertPriceRangeFromLog(priceRange, this._logFormula);
				const newLogFormula = logFormulaForPriceRange(rawRange);
				if (!logFormulasAreSame(newLogFormula, this._logFormula)) {
					const rawSnapshot = this._priceRangeSnapshot !== null ? convertPriceRangeFromLog(this._priceRangeSnapshot, this._logFormula) : null;
					this._logFormula = newLogFormula;
					priceRange = convertPriceRangeToLog(rawRange, newLogFormula);
					if (rawSnapshot !== null) {
						this._priceRangeSnapshot = convertPriceRangeToLog(rawSnapshot, newLogFormula);
					}
				}
			}

			this.setPriceRange(priceRange);
		} else {
			// reset empty to default
			if (this._priceRange === null) {
				this.setPriceRange(new PriceRangeImpl(-0.5, 0.5));
				this._logFormula = logFormulaForPriceRange(null);
			}
		}

		this._invalidatedForRange.isValid = true;
	}

	private _getCoordinateTransformer(): PriceTransformer | null {
		if (this.isPercentage()) {
			return toPercent;
		} else if (this.isIndexedTo100()) {
			return toIndexedTo100;
		} else if (this.isLog()) {
			return (price: number) => toLog(price, this._logFormula);
		}

		return null;
	}

	private _formatPrice(price: BarPrice, fallbackFormatter?: IPriceFormatter): string {
		if (this._localizationOptions.priceFormatter === undefined) {
			if (fallbackFormatter === undefined) {
				fallbackFormatter = this.formatter();
			}

			return fallbackFormatter.format(price);
		}

		return this._localizationOptions.priceFormatter(price);
	}
}<|MERGE_RESOLUTION|>--- conflicted
+++ resolved
@@ -216,13 +216,9 @@
 	private _scrollStartPoint: number | null = null;
 	private _formatter: IPriceFormatter = defaultPriceFormatter;
 
-<<<<<<< HEAD
+	private _logFormula: LogFormula = logFormulaForPriceRange(null);
+
 	public constructor(id: string, options: PriceScaleOptions, layoutOptions: LayoutOptions, localizationOptions: LocalizationOptions) {
-=======
-	private _logFormula: LogFormula = logFormulaForPriceRange(null);
-
-	public constructor(id: string, options: PriceScaleOptions, layoutOptions: LayoutOptionsInternal, localizationOptions: LocalizationOptions) {
->>>>>>> fc1cf2d0
 		this._id = id;
 		this._options = options;
 		this._layoutOptions = layoutOptions;
