--- conflicted
+++ resolved
@@ -11,19 +11,12 @@
 export class SeriesBarsPaneView extends BarsPaneViewBase<'Bar', BarItem, PaneRendererBars> {
 	protected readonly _renderer: PaneRendererBars = new PaneRendererBars();
 
-<<<<<<< HEAD
-	public renderer(): IPaneRenderer | null {
-		if (!this._series.visible()) {
-			return null;
-		}
-=======
 	protected _createRawItem(time: TimePointIndex, bar: SeriesPlotRow, colorer: SeriesBarColorer<'Bar'>): BarItem {
 		return {
 			...this._createDefaultItem(time, bar, colorer),
 			...colorer.barStyle(time),
 		};
 	}
->>>>>>> 6d8d907a
 
 	protected _prepareRendererData(): void {
 		const barStyleProps = this._series.options();
