--- conflicted
+++ resolved
@@ -570,9 +570,6 @@
 		this.paint(invalidateMask);
 	}
 
-<<<<<<< HEAD
-	// 应用时间刻度失效: TODO:
-=======
 	private _applyTimeScaleInvalidations(invalidateMask: InvalidateMask): void {
 		const timeScaleInvalidations = invalidateMask.timeScaleInvalidations();
 		for (const tsInvalidation of timeScaleInvalidations) {
@@ -589,7 +586,7 @@
 		}
 	}
 
->>>>>>> a793d974
+	// 应用时间刻度失效: TODO:
 	private _applyTimeScaleInvalidation(invalidation: TimeScaleInvalidation): void {
 		const timeScale = this._model.timeScale();
 		switch (invalidation.type) {
