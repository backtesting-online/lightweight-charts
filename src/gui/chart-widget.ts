--- conflicted
+++ resolved
@@ -22,11 +22,7 @@
 import { OriginalTime, TimePointIndex } from '../model/time-data';
 import { TouchMouseEventData } from '../model/touch-mouse-event-data';
 
-<<<<<<< HEAD
-import { createPreconfiguredCanvas, getCanvasDevicePixelRatio, getContext2D, Size } from './canvas-utils';
-=======
 // import { PaneSeparator, SEPARATOR_HEIGHT } from './pane-separator';
->>>>>>> 115c9784
 import { PaneWidget } from './pane-widget';
 import { TimeAxisWidget } from './time-axis-widget';
 
