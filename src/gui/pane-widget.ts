--- conflicted
+++ resolved
@@ -28,34 +28,33 @@
 // not check current UA to detect "mobile" device
 const trackCrosshairOnlyAfterLongTap = isMobile;
 
-<<<<<<< HEAD
-type DrawFunction = (renderer: IPaneRenderer, ctx: CanvasRenderingContext2D, pixelRatio: number, isHovered: boolean, hitTestData?: unknown) => void;
-
-function drawBackground(renderer: IPaneRenderer, ctx: CanvasRenderingContext2D, pixelRatio: number, isHovered: boolean, hitTestData?: unknown): void {
-	if (renderer.drawBackground) {
-		renderer.drawBackground(ctx, pixelRatio, isHovered, hitTestData);
-	}
-}
-
-function drawForeground(renderer: IPaneRenderer, ctx: CanvasRenderingContext2D, pixelRatio: number, isHovered: boolean, hitTestData?: unknown): void {
-	renderer.draw(ctx, pixelRatio, isHovered, hitTestData);
-}
-
-type PaneViewsGetter = (source: IDataSource, pane: Pane) => readonly IPaneView[];
-
-function sourcePaneViews(source: IDataSource, pane: Pane): readonly IPaneView[] {
-	return source.paneViews(pane);
-}
-
-function sourceTopPaneViews(source: IDataSource, pane: Pane): readonly IPaneView[] {
-	return source.topPaneViews !== undefined ? source.topPaneViews(pane) : [];
-=======
 const enum Constants {
 	MinScrollSpeed = 0.2,
 	MaxScrollSpeed = 7,
 	DumpingCoeff = 0.997,
 	ScrollMinMove = 15,
->>>>>>> 9b298cad
+}
+
+type DrawFunction = (renderer: IPaneRenderer, ctx: CanvasRenderingContext2D, pixelRatio: number, isHovered: boolean, hitTestData?: unknown) => void;
+
+function drawBackground(renderer: IPaneRenderer, ctx: CanvasRenderingContext2D, pixelRatio: number, isHovered: boolean, hitTestData?: unknown): void {
+	if (renderer.drawBackground) {
+		renderer.drawBackground(ctx, pixelRatio, isHovered, hitTestData);
+	}
+}
+
+function drawForeground(renderer: IPaneRenderer, ctx: CanvasRenderingContext2D, pixelRatio: number, isHovered: boolean, hitTestData?: unknown): void {
+	renderer.draw(ctx, pixelRatio, isHovered, hitTestData);
+}
+
+type PaneViewsGetter = (source: IDataSource, pane: Pane) => readonly IPaneView[];
+
+function sourcePaneViews(source: IDataSource, pane: Pane): readonly IPaneView[] {
+	return source.paneViews(pane);
+}
+
+function sourceTopPaneViews(source: IDataSource, pane: Pane): readonly IPaneView[] {
+	return source.topPaneViews !== undefined ? source.topPaneViews(pane) : [];
 }
 
 export interface HitTestResult {
