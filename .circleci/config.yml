--- conflicted
+++ resolved
@@ -124,11 +124,7 @@
       - run: scripts/trailing-newlines.sh
 
   lint-eslint:
-<<<<<<< HEAD
-    executor: node12-executor
-=======
-    executor: node16-executor
->>>>>>> c7d44846
+    executor: node16-executor
     steps:
       - checkout-with-deps
       - run: npm run lint:eslint
@@ -143,11 +139,7 @@
       - run: npm run check-dts-docs
 
   lint-markdown:
-<<<<<<< HEAD
-    executor: node12-executor
-=======
-    executor: node16-executor
->>>>>>> c7d44846
+    executor: node16-executor
     steps:
       - checkout-with-deps
       - run: npm run lint:md
